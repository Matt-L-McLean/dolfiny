import logging
import os

from mpi4py import MPI
import numpy
from dolfinx.cpp.mesh import CellType
from dolfinx import cpp
from dolfinx.mesh import create_mesh, create_meshtags, MeshTags
from dolfinx.io import ufl_mesh_from_gmsh
from dolfinx.cpp.io import extract_local_entities

from mpi4py import MPI

def gmsh_to_dolfin(gmsh_model, tdim: int, comm=MPI.COMM_WORLD, prune_y=False, prune_z=False):
    """Converts a gmsh model object into `dolfinx.Mesh` and `dolfinx.MeshTags`
    for physical tags.

    Parameters
    ----------
    gmsh_model
    tdim
        Topological dimension of the mesh
    comm: optional
    ghost_mode: optional
    prune_y: optional
        Prune y-components. Used to embed a flat geometries into lower dimension.
    prune_z: optional
        Prune z-components. Used to embed a flat geometries into lower dimension.

    Note
    ----
    User must call `geo.synchronize()` and `mesh.generate()` before passing the model into
    this method.
    """

    rank = comm.rank

    logger = logging.getLogger("dolfiny")
    if rank == 0:
        # Map from internal gmsh cell type number to gmsh cell name
        gmsh_cellname = {1: 'line', 2: 'triangle', 3: "quad", 5: "hexahedron",
                         4: 'tetra', 8: 'line3', 9: 'triangle6', 10: "quad9", 11: 'tetra10',
                         15: 'vertex'}

        gmsh_dolfin = {"vertex": (CellType.point, 0), "line": (CellType.interval, 1),
                       "line3": (CellType.interval, 2), "triangle": (CellType.triangle, 1),
                       "triangle6": (CellType.triangle, 2), "quad": (CellType.quadrilateral, 1),
                       "quad9": (CellType.quadrilateral, 2), "tetra": (CellType.tetrahedron, 1),
                       "tetra10": (CellType.tetrahedron, 2), "hexahedron": (CellType.hexahedron, 1),
                       "hexahedron27": (CellType.hexahedron, 2)}

        # Number of nodes for gmsh cell type
        nodes = {'line': 2, 'triangle': 3, 'tetra': 4, 'line3': 3,
                 'triangle6': 6, 'tetra10': 10, 'vertex': 1, "quad": 4, "quad9": 9}

        node_tags, coord, param_coords = gmsh_model.mesh.getNodes()

        # Fetch elements for the mesh
        cell_types, cell_tags, cell_node_tags = gmsh_model.mesh.getElements(dim=tdim)

        unused_nodes = numpy.setdiff1d(node_tags, cell_node_tags)
        unused_nodes_indices = numpy.where(node_tags == unused_nodes)[0]

        # Every node has 3 components in gmsh
        dim = 3
        points = numpy.reshape(coord, (-1, dim))

        # Delete unreferenced nodes
        points = numpy.delete(points, unused_nodes_indices, axis=0)
        node_tags = numpy.delete(node_tags, unused_nodes_indices)

        # Prepare a map from node tag to index in coords array
        nmap = numpy.argsort(node_tags - 1)
        cells = {}

        if len(cell_types) > 1:
            raise RuntimeError("Mixed topology meshes not supported.")

        cellname = gmsh_cellname[cell_types[0]]
        num_nodes = nodes[cellname]

        logger.info("Processing mesh of gmsh cell name \"{}\"".format(cellname))

        # Shift 1-based numbering and apply node map
        cells[cellname] = nmap[cell_node_tags[0] - 1]
        cells[cellname] = numpy.reshape(cells[cellname], (-1, num_nodes))

        if prune_z:
            if not numpy.allclose(points[:, 2], 0.0):
                raise RuntimeError("Non-zero z-component would be pruned.")

            points = points[:, :-1]

        if prune_y:
            if not numpy.allclose(points[:, 1], 0.0):
                raise RuntimeError("Non-zero y-component would be pruned.")

            if prune_z:
                # In the case we already pruned z-component
                points = points[:, 0]
            else:
                points = points[:, [0, 2]]

        dolfin_cell_type, order = gmsh_dolfin[cellname]

        perm = cpp.io.perm_gmsh(dolfin_cell_type, num_nodes)
        logger.info("Mesh will be permuted with {}".format(perm))
        cells = cells[cellname][:, perm]

        logger.info("Constructing mesh for tdim: {}, gdim: {}".format(tdim, points.shape[1]))
        logger.info("Number of elements: {}".format(cells.shape[0]))

        cells_shape, pts_shape, cellname = comm.bcast([cells.shape, points.shape, cellname], root=0)
    else:
        cells_shape, pts_shape, cellname = comm.bcast([None, None, None], root=0)
        cells = numpy.empty((0, cells_shape[1]))
        points = numpy.empty((0, pts_shape[1]))

    mesh = create_mesh(comm, cells, points, ufl_mesh_from_gmsh(cellname, pts_shape[1]))
    mts = {}

    # Get physical groups (dimension, tag)
    pgdim_pgtags = gmsh_model.getPhysicalGroups()
    for pgdim, pgtag in pgdim_pgtags:
        # For the current physical tag there could be multiple entities
        # e.g. user tagged bottom and up boundary part with one physical tag
        entity_tags = gmsh_model.getEntitiesForPhysicalGroup(pgdim, pgtag)
        pg_tag_name = gmsh_model.getPhysicalName(pgdim, pgtag)

        if pg_tag_name == "":
            pg_tag_name = "tag_{}".format(pgtag)

        if rank == 0:

            _mt_cells = []
            _mt_values = []

            for i, entity_tag in enumerate(entity_tags):
                pgcell_types, pgcell_tags, pgnode_tags = gmsh_model.mesh.getElements(pgdim, entity_tag)

                assert(len(pgcell_types) == 1)
                pgcellname = gmsh_cellname[pgcell_types[0]]
                pgnum_nodes = nodes[pgcellname]

                # Shift 1-based numbering and apply node map
                pgnode_tags[0] = nmap[pgnode_tags[0] - 1]
                _mt_cells.append(pgnode_tags[0].reshape(-1, pgnum_nodes))
                _mt_values.append(numpy.full(_mt_cells[-1].shape[0], pgtag))

            # Stack all topology and value data. This prepares data
            # for one MVC per (dim, physical tag) instead of multiple MVCs
            _mt_values = numpy.hstack(_mt_values)
            _mt_cells = numpy.vstack(_mt_cells)

            # Fetch the permutation needed for physical group
            pgdolfin_cell_type, pgorder = gmsh_dolfin[pgcellname]
            pgpermutation = cpp.io.perm_gmsh(pgdolfin_cell_type, pgnum_nodes)

            _mt_cells[:, :] = _mt_cells[:, pgpermutation]

            logger.info("Constructing MVC for tdim: {}".format(pgdim))
            logger.info("Number of data values: {}".format(_mt_values.shape[0]))

            mt_cells_shape, pgdim = comm.bcast([_mt_cells.shape, pgdim], root=0)
        else:
            mt_cells_shape, pgdim = comm.bcast([None, None], root=0)
            _mt_cells = numpy.empty((0, mt_cells_shape[1]))
            _mt_values = numpy.empty((0, ))

        local_entities, local_values = extract_local_entities(mesh, pgdim, _mt_cells, _mt_values)

        mesh.topology.create_connectivity(pgdim, 0)

        mt = create_meshtags(mesh, pgdim, cpp.graph.AdjacencyList_int32(local_entities), numpy.int32(local_values))
        mt.name = pg_tag_name

        mts[pg_tag_name] = mt

    return mesh, mts


def gmsh_to_msh_to_xdmfh5(gmsh, tdim, gdim, comm=MPI.COMM_WORLD):

    import tempfile

    with tempfile.TemporaryDirectory() as tmp:

        name = gmsh.model.getCurrent()
        
        msh_file = f"{tmp:s}/{name:s}.msh"
        
        if comm.rank == 0:
            gmsh.write(msh_file)
        
        xdmf_file_name = f"{name:s}.xdmf"
        
        msh_to_xdmf(msh_file, tdim, gdim, xdmf_file=xdmf_file_name)

    return xdmf_file_name


def msh_to_xdmf(msh_file, tdim, gdim=3, prune=False, xdmf_file=None, comm=MPI.COMM_WORLD):
    """Converts msh file to a set of codimensionX xdmf/h5 files. Uses meshio.

    Parameters
    ----------
    msh_file
        Name of .msh file (incl. extension)
    tdim
        Topological dimension of the mesh
    gdim: optional
        Geometrical dimension of the mesh
    prune: optional
        Prune z-components from points geometry, i.e. embed the mesh into XY plane
    xdmf_file: optional
        Name of the XDMF file for merged output of mesh and codimension data
    comm: optional
        MPI communicator

    Returns
    -------
    The generated xdmf files as strings.

    """

    logger = logging.getLogger("dolfiny")

    path = os.path.dirname(os.path.abspath(msh_file))
    base = os.path.splitext(os.path.basename(msh_file))[0]

    xdmf_codimension = {}

    label_meshtag_map = None

    # Conversion with meshio is serial
    if comm.rank == 0:

        import meshio

        logger.info(f"Reading Gmsh mesh into meshio from path {msh_file:s}")
        mesh = meshio.read(msh_file)

        if prune:
            mesh.prune()

        points_pruned = mesh.points[:, :gdim]  # set active coordinate components

        table_cell_types = {  # meshio cell types per topological dimension
            3: ["tetra", "hexahedron", "tetra10", "hexahedron20"],
            2: ["triangle", "quad", "triangle6", "quad8"],
            1: ["line", "line3"],
            0: ["vertex"]}

        # Extract mesh field data (gmsh names and tags)
        names_to_tags = mesh.field_data

        # Extract relevant entity blocks depending on supported cell types
        for codim in range(0, tdim + 1):

            cell_types = list(set([cb.type for cb in mesh.cells if cb.type in table_cell_types[tdim - codim]]))

            if len(cell_types) > 1:
                raise RuntimeError("Mixed topology meshes not supported.")

            if len(cell_types) == 1:

                entity = cell_types[0]

                entity_dolfin_supported = [(entity, mesh.get_cells_type(entity))]

                celldata_name = f"codimension{codim:1d}"

                # Gmsh may invert the entity orientation and flip the sign of the tag,
                # which is reverted with abs(). This way chosen tags are kept consistent.
                celldata_entity_dolfin_supported = \
                    {celldata_name: [numpy.uint64(abs(mesh.get_cell_data("gmsh:physical", entity)))]}

                names_to_tags_entity = { k:v[0] for k,v in names_to_tags.items() if v[1] == (tdim - codim) }

                logger.info(f"Writing codimension {codim:1d} data for dolfin MeshTags")

                xdmf_codimension[codim] = f"{path:s}/{base:s}_{celldata_name:s}.xdmf"

                celldata_mesh_dolfin_supported = meshio.Mesh(points=points_pruned,
                                                             cells=entity_dolfin_supported,
                                                             cell_data=celldata_entity_dolfin_supported)

                meshio.write(xdmf_codimension[codim], celldata_mesh_dolfin_supported)

                # Add information to XDMF: names_to_tags_entity as str(dict)
                import xml.etree.ElementTree as ET

                parser = ET.XMLParser()
                tree = ET.parse(xdmf_codimension[codim], parser)

                try:
                    mt_xml_node = tree.getroot().find(f"./Domain/Grid/Attribute[@Name='{celldata_name}']")
                    mt_xml_node.set('Information', str(names_to_tags_entity))
                    tree.write(xdmf_codimension[codim])
                except RuntimeError:
                    print(f"Attribute node with Name='{celldata_name}' not found in {xdmf_codimension[codim]}.")

    # Broadcast xdmf_codimension files
    xdmf_codimension = comm.bcast(xdmf_codimension, root=0)

    # Optional: Produce single xdmf/h5 file
    if xdmf_file is not None: xdmfs_to_xdmf(xdmf_codimension, xdmf_file)


def xdmfs_to_xdmf(xdmf_codimension, xdmf_file, comm=MPI.COMM_WORLD):
    """Merges a set of codimensionX xdmf/h5 files into a single xdmf/h5 file.

    Parameters
    ----------
    xdmf_codimension
        Dictionary of xdmf files containing the codimension mesh data
    xdmf_file
        Name of the single xdmf file containing the merged data
    comm: optional
        MPI communicator

    Returns
    -------
    The generated xdmf file as string.


    """

    logger = logging.getLogger("dolfiny")

    from dolfinx.io import XDMFFile
    import ast

    meshtags = {}
    labelmap = {}

    # Read mesh and meshtags from separate (meshio-generated) xdmf files
    for codim in sorted(xdmf_codimension):
        logger.info(f"Reading XDMF codimension from {xdmf_codimension[codim]:s}")
        with XDMFFile(comm, xdmf_codimension[codim], "r") as ifile:
            if codim == 0:
                mesh = ifile.read_mesh(name="Grid")
                mesh.topology.create_connectivity_all()
            meshtags[codim] = ifile.read_meshtags(mesh, "Grid")
            meshtags[codim].name = f"codimension{codim:1d}"
            # TODO: labelmap[codim] = ast.literal_eval(ifile.read_information("Grid"))

    # -- 8< --- FIXME: until read_information is available --------------------
    for codim in sorted(xdmf_codimension):
        import xml.etree.ElementTree as ET
        parser = ET.XMLParser()
        tree = ET.parse(xdmf_codimension[codim], parser)
        try:
            mt_xml_node = tree.getroot().find(f"./Domain/Grid/Attribute[@Name='{meshtags[codim].name}']")
            information = mt_xml_node.get('Information')
            labelmap[codim] = ast.literal_eval(information)
        except:
            pass
    # -- >8 -------------------------------------------------------------------

    # Write mesh and meshtags to single xdmf file
    logger.info(f"Writing XDMF all-in-one file to {xdmf_file:s}")
    with XDMFFile(comm, xdmf_file, "w") as ofile:
        ofile.write_mesh(mesh)
        for codim, mt in sorted(meshtags.items()):
            ofile.write_meshtags(mt)
            # TODO: ofile.write_information(str(labelmap[codim]), mt.name)

    # -- 8< --- FIXME: until write_information is available -------------------
    import xml.etree.ElementTree as ET
    parser = ET.XMLParser()
    tree = ET.parse(xdmf_file, parser)
    for codim, mt in sorted(meshtags.items()):
        try:
            mt_xml_node = tree.getroot().find(f"./Domain/Grid/Attribute[@Name='{mt.name}']")
            mt_xml_node.set('Information', str(labelmap[codim]))
            tree.write(xdmf_file)
        except RuntimeError:
            print(f"Attribute node with Name='{celldata_name}' not found in {xdmf_codimension[codim]}.")
    # -- >8 -------------------------------------------------------------------

def locate_dofs_topological(V, meshtags, value):
    """Identifes the degrees of freedom of a given function space associated with a given meshtags value.

    Parameters
    ----------
    V: FunctionSpace
    meshtags: MeshTags object
    value: mesh tag value

    Returns
    -------
    The system dof indices.

    """

    from dolfinx import fem
    from numpy import where

<<<<<<< HEAD
    return fem.locate_dofs_topological(
        V, meshtags.dim, meshtags.indices[where(meshtags.values == value)[0]])
=======
    return mesh


def merge_meshtags(mts, dim):
    """ Merge multiple MeshTags into one.

    Parameters
    ----------
    mts:
        List of meshtags
    dim:
        Dimension of MeshTags which should be merged. Note it is
        not possible to merge MeshTags with different dimensions into one
        MeshTags object.

    """
    mts = [(mt, name) for name, mt in mts.items() if mt.dim == dim]
    if len(mts) == 0:
        raise RuntimeError(f"Cannot find MeshTags of dimension {dim}")

    indices = numpy.hstack([mt.indices for mt, name in mts])
    values = numpy.hstack([mt.values for mt, name in mts])

    keys = {}
    for mt, name in mts:
        comm = mt.mesh.mpi_comm()
        # In some cases this process could receive a MeshTags which are empty
        # We need to return correct "keys" mapping on each process, so this
        # communicates the value from processes which don't have empty meshtags
        if len(mt.values) == 0:
            value = -1
        else:
            if numpy.max(mt.values) < 0:
                raise RuntimeError("Not expecting negative values for MeshTags")
            value = int(mt.values[0])
        value = comm.allreduce(value, op=MPI.MAX)

        keys[name] = value

    indices, pos = numpy.unique(indices, return_index=True)
    mt = MeshTags(mts[0][0].mesh, dim, indices, values[pos])

    return mt, keys
>>>>>>> ae71f2d4
<|MERGE_RESOLUTION|>--- conflicted
+++ resolved
@@ -397,11 +397,8 @@
     from dolfinx import fem
     from numpy import where
 
-<<<<<<< HEAD
     return fem.locate_dofs_topological(
         V, meshtags.dim, meshtags.indices[where(meshtags.values == value)[0]])
-=======
-    return mesh
 
 
 def merge_meshtags(mts, dim):
@@ -443,5 +440,4 @@
     indices, pos = numpy.unique(indices, return_index=True)
     mt = MeshTags(mts[0][0].mesh, dim, indices, values[pos])
 
-    return mt, keys
->>>>>>> ae71f2d4
+    return mt, keys