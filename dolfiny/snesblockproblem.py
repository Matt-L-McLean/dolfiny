--- conflicted
+++ resolved
@@ -12,11 +12,7 @@
 
 class SNESBlockProblem():
     def __init__(self, F_form: typing.List, u: typing.List, bcs=[], J_form=None,
-<<<<<<< HEAD
-                 opts=None, nest=False, restriction=None, comm=None):
-=======
-                 opts=None, nest=False, restriction=None, prefix=None):
->>>>>>> c92a995f
+                 opts=None, nest=False, restriction=None, prefix=None, comm=None):
         """SNES problem and solver wrapper
 
         Parameters
